--- conflicted
+++ resolved
@@ -68,11 +68,8 @@
 	customTags          []string
 	numUniqueCustomTags int
 
-<<<<<<< HEAD
 	filterStrings []string
-=======
 	valuePolicy string
->>>>>>> 3ae28ab0
 
 	kafkaMdmAddr     string
 	kafkaMdmTopic    string
