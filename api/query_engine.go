--- conflicted
+++ resolved
@@ -62,20 +62,6 @@
 //
 // also takes a "now" value which we compare the TTL against
 
-<<<<<<< HEAD
-// TODO: MDP-yes and max-points-per-req-soft code paths may not take into account that archive 0 may have a different raw interval.
-// see https://github.com/grafana/metrictank/issues/1679 (for MDP-no it does do the right thing)
-func planRequests(now uint32, reqs *ReqMap, planMDP uint32, mpprSoft, mpprHard int) (*ReqsPlan, error) {
-
-	ok, rp := false, NewReqsPlan(*reqs)
-
-	// 1) Initial parameters
-	getTimeWindowSuperSet := func(reqs ReqsByRet) (uint32, uint32) {
-		minFrom := uint32(math.MaxUint32)
-		maxTo := uint32(0)
-		for _, rs := range reqs {
-			for _, r := range rs {
-=======
 // Note: MDP-yes code path may not take into account that archive 0 may have a different raw interval.
 // see https://github.com/grafana/metrictank/issues/1679
 func planRequests(now uint32, reqs *ReqMap, planMDP uint32, mpprSoft, mpprHard int) (*ReqsPlan, error) {
@@ -90,7 +76,6 @@
 				continue
 			}
 			for _, r := range reqs {
->>>>>>> 033ff2f6
 				minFrom = util.Min(minFrom, r.From)
 				maxTo = util.Max(maxTo, r.To)
 			}
@@ -101,11 +86,7 @@
 		// Find the minFrom and maxTo of reqs in the same split
 		if split.mdpyes.HasData() {
 			groupFrom, groupTo := getTimeWindowSuperSet(split.mdpyes)
-<<<<<<< HEAD
-			ok = planLowestResForMDPMulti(now, groupFrom, groupTo, planMDP, split.mdpyes)
-=======
 			ok = planLowestResForMDPMulti(now, groupFrom, groupTo, planMDP, split.mdpyes, rp.archives)
->>>>>>> 033ff2f6
 			if !ok {
 				return nil, errUnSatisfiable
 			}
@@ -113,22 +94,12 @@
 		}
 		if split.mdpno.HasData() {
 			groupFrom, groupTo := getTimeWindowSuperSet(split.mdpno)
-<<<<<<< HEAD
-			ok = planHighestResMulti(now, groupFrom, groupTo, split.mdpno)
-=======
 			ok = planHighestResMulti(now, groupFrom, groupTo, split.mdpno, rp.archives)
->>>>>>> 033ff2f6
 			if !ok {
 				return nil, errUnSatisfiable
 			}
 		}
 	}
-<<<<<<< HEAD
-	for schemaID, reqs := range rp.single.mdpyes {
-		// Singles should be planned independently
-		for i := range reqs {
-			ok = planLowestResForMDPSingles(now, planMDP, uint16(schemaID), &reqs[i])
-=======
 	for archivesID, reqs := range rp.single.mdpyes {
 		if len(reqs) == 0 {
 			continue
@@ -136,18 +107,11 @@
 		// Singles should be planned independently
 		for i := range reqs {
 			ok = planLowestResForMDPSingles(now, planMDP, archivesID, &reqs[i], rp.archives)
->>>>>>> 033ff2f6
 			if !ok {
 				return nil, errUnSatisfiable
 			}
 		}
 	}
-<<<<<<< HEAD
-	for schemaID, reqs := range rp.single.mdpno {
-		// Singles should be planned independently
-		for i := range reqs {
-			ok = planHighestResSingles(now, uint16(schemaID), &reqs[i])
-=======
 	for archivesID, reqs := range rp.single.mdpno {
 		if len(reqs) == 0 {
 			continue
@@ -155,7 +119,6 @@
 		// Singles should be planned independently
 		for i := range reqs {
 			ok = planHighestResSingles(now, archivesID, &reqs[i], rp.archives)
->>>>>>> 033ff2f6
 			if !ok {
 				return nil, errUnSatisfiable
 			}
@@ -202,11 +165,7 @@
 				data := rp.pngroups[groupID]
 				if len(data.mdpno) > 0 {
 					groupFrom, groupTo := getTimeWindowSuperSet(data.mdpno)
-<<<<<<< HEAD
-					ok := reduceResMulti(now, groupFrom, groupTo, data.mdpno)
-=======
 					ok := reduceResMulti(now, groupFrom, groupTo, data.mdpno, rp.archives)
->>>>>>> 033ff2f6
 					if ok {
 						progress = true
 						if rp.PointsFetch() <= uint32(mpprSoft) {
@@ -215,25 +174,14 @@
 					}
 				}
 			}
-<<<<<<< HEAD
-			for schemaID, reqs := range rp.single.mdpno {
-				// Singles should be reduced independently (possibly different from/to)
-				for i := range reqs {
-					ok = reduceResSingle(now, uint16(schemaID), &reqs[i])
-=======
 			for archivesID, reqs := range rp.single.mdpno {
 				// Singles should be reduced independently (possibly different from/to)
 				for i := range reqs {
 					ok = reduceResSingle(now, archivesID, &reqs[i], rp.archives)
->>>>>>> 033ff2f6
 					progress = progress || ok
 				}
 				if progress && rp.PointsFetch() <= uint32(mpprSoft) {
 					goto HonoredSoft
-<<<<<<< HEAD
-=======
-
->>>>>>> 033ff2f6
 				}
 			}
 		}
@@ -275,15 +223,6 @@
 	return &rp, nil
 }
 
-<<<<<<< HEAD
-// planHighestResSingles plans all requests of the given retention to their most precise resolution (which may be different for different retentions)
-func planHighestResSingles(now uint32, schemaID uint16, req *models.Req) bool {
-	rets := mdata.Schemas.Get(uint16(schemaID)).Retentions.Rets
-	minTTL := now - req.From
-	archive, ret, ok := findHighestResRet(rets, req.From, minTTL)
-	if ok {
-		req.Plan(archive, ret)
-=======
 // planHighestResSingles plans all requests of the given retention to their most precise resolution (which may be different for different retentions).
 func planHighestResSingles(now uint32, archivesID int, req *models.Req, index archives.Index) bool {
 	as := index.Get(archivesID)
@@ -291,22 +230,11 @@
 	archive, a, ok := findHighestResRet(as, req.From, minTTL)
 	if ok {
 		req.Plan(archive, a)
->>>>>>> 033ff2f6
 	}
 	return ok
 }
 
 // planLowestResForMDPSingles plans all requests of the given retention to an interval such that requests still return >=mdp/2 points (interval may be different for different retentions)
-<<<<<<< HEAD
-func planLowestResForMDPSingles(now, mdp uint32, schemaID uint16, req *models.Req) bool {
-	rets := mdata.Schemas.Get(uint16(schemaID)).Retentions.Rets
-	for i := len(rets) - 1; i >= 0; i-- {
-		// skip non-ready option.
-		if rets[i].Ready > req.From {
-			continue
-		}
-		req.Plan(i, rets[i])
-=======
 func planLowestResForMDPSingles(now, mdp uint32, archivesID int, req *models.Req, index archives.Index) bool {
 	as := index.Get(archivesID)
 	for i := len(as) - 1; i >= 0; i-- {
@@ -315,7 +243,6 @@
 			continue
 		}
 		req.Plan(i, as[i])
->>>>>>> 033ff2f6
 		if req.PointsFetch() >= mdp/2 {
 			return true
 		}
@@ -398,19 +325,6 @@
 // the desired output interval. Thus the only way to fetch fewer points is to increase the output
 // interval
 // returns whether we were able to reduce
-<<<<<<< HEAD
-func reduceResSingle(now uint32, schemaID uint16, req *models.Req) bool {
-	curOut := req.OutInterval
-	minTTL := now - req.From
-
-	rets := mdata.Schemas.Get(schemaID).Retentions.Rets
-	for i, retMaybe := range rets {
-		if retMaybe.Valid(req.From, minTTL) && uint32(retMaybe.SecondsPerPoint) > curOut {
-			req.Plan(i, retMaybe)
-			return true
-		}
-	}
-=======
 func reduceResSingle(now uint32, archivesID int, req *models.Req, index archives.Index) bool {
 	curOut := req.OutInterval
 	minTTL := now - req.From
@@ -423,7 +337,6 @@
 		}
 	}
 
->>>>>>> 033ff2f6
 	return false
 }
 
@@ -587,11 +500,7 @@
 // findHighestResRet finds the most precise (lowest interval) retention that:
 // * is ready for long enough to accommodate `from`
 // * has a long enough TTL, or otherwise the longest TTL
-<<<<<<< HEAD
-func findHighestResRet(rets []conf.Retention, from, ttl uint32) (int, conf.Retention, bool) {
-=======
 func findHighestResRet(as archives.Archives, from, ttl uint32) (int, archives.Archive, bool) {
->>>>>>> 033ff2f6
 	var archive int
 	var a archives.Archive
 	var ok bool
