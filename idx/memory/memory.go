--- conflicted
+++ resolved
@@ -119,11 +119,7 @@
 	m.Lock()
 	defer m.Unlock()
 	if existing, ok := m.DefById[def.Id]; ok {
-<<<<<<< HEAD
-		log.Debug("IDX-M metricDef with id %s already in index.", def.Id)
-=======
 		log.Debug("memory-idx: metricDef with id %s already in index.", def.Id)
->>>>>>> 0d8d5a9d
 		existing.LastUpdate = def.LastUpdate
 		idxOk.Inc(1)
 		idxAddDuration.Value(time.Since(pre))
@@ -138,13 +134,8 @@
 	path := def.Name
 	//first check to see if a tree has been created for this OrgId
 	tree, ok := m.Tree[def.OrgId]
-<<<<<<< HEAD
-	if !ok {
-		log.Debug("IDX-M first metricDef seen for orgId %d", def.OrgId)
-=======
 	if !ok || len(tree.Items) == 0 {
 		log.Debug("memory-idx: first metricDef seen for orgId %d", def.OrgId)
->>>>>>> 0d8d5a9d
 		root := &Node{
 			Path:     "",
 			Children: make([]string, 0),
@@ -161,19 +152,11 @@
 		if node, ok := tree.Items[path]; ok {
 			if !node.Leaf {
 				//bad data. A path cant be both a leaf and a branch.
-<<<<<<< HEAD
-				log.Info("IDX-M Bad data, a path can not be both a leaf and a branch. %d - %s", def.OrgId, path)
-				idxFail.Inc(1)
-				return
-			}
-			log.Debug("IDX-M existing index entry for %s. Adding %s as child", path, def.Id)
-=======
 				log.Info("memory-idx: Bad data, a path can not be both a leaf and a branch. %d - %s", def.OrgId, path)
 				idxFail.Inc(1)
 				return
 			}
 			log.Debug("memory-idx: existing index entry for %s. Adding %s as child", path, def.Id)
->>>>>>> 0d8d5a9d
 			node.Children = append(node.Children, def.Id)
 			idxOk.Inc(1)
 			return
@@ -189,19 +172,11 @@
 			branch := strings.Join(nodes[0:i], ".")
 			if n, ok := tree.Items[branch]; ok {
 				if n.Leaf {
-<<<<<<< HEAD
-					log.Info("IDX-M Branches cant be added to a leaf node. %d - %s", def.OrgId, path)
-					idxFail.Inc(1)
-					return
-				}
-				log.Debug("IDX-M Found branch %s which metricDef %s is a decendent of", branch, path)
-=======
 					log.Info("memory-idx: Branches cant be added to a leaf node. %d - %s", def.OrgId, path)
 					idxFail.Inc(1)
 					return
 				}
 				log.Debug("memory-idx: Found branch %s which metricDef %s is a decendent of", branch, path)
->>>>>>> 0d8d5a9d
 				startNode = n
 				startPos = i
 				break
@@ -210,30 +185,18 @@
 	}
 	if startPos == 0 && startNode == nil {
 		// need to add to the root node.
-<<<<<<< HEAD
-		log.Debug("IDX-M no existing branches found for %s.  Adding to the root node.", path)
-		startNode = tree.Items[""]
-	}
-
-	log.Debug("IDX-M adding %s as child of %s", nodes[startPos], startNode.Path)
-=======
 		log.Debug("memory-idx: no existing branches found for %s.  Adding to the root node.", path)
 		startNode = tree.Items[""]
 	}
 
 	log.Debug("memory-idx: adding %s as child of %s", nodes[startPos], startNode.Path)
->>>>>>> 0d8d5a9d
 	startNode.Children = append(startNode.Children, nodes[startPos])
 	startPos++
 
 	// Add missing branch nodes
 	for i := startPos; i < len(nodes); i++ {
 		branch := strings.Join(nodes[0:i], ".")
-<<<<<<< HEAD
-		log.Debug("IDX-M creating branch %s with child %s", branch, nodes[i])
-=======
 		log.Debug("memory-idx: creating branch %s with child %s", branch, nodes[i])
->>>>>>> 0d8d5a9d
 		tree.Items[branch] = &Node{
 			Path:     branch,
 			Leaf:     false,
@@ -242,11 +205,7 @@
 	}
 
 	// Add leaf node
-<<<<<<< HEAD
-	log.Debug("IDX-M creating leaf %s", path)
-=======
 	log.Debug("memory-idx: creating leaf %s", path)
->>>>>>> 0d8d5a9d
 	tree.Items[path] = &Node{
 		Leaf:     true,
 		Path:     path,
@@ -282,11 +241,7 @@
 		return nil, err
 	}
 	matchedNodes = append(matchedNodes, publicNodes...)
-<<<<<<< HEAD
-	log.Debug("IDX-M %d nodes matching pattern %s found", len(matchedNodes), pattern)
-=======
 	log.Debug("memory-idx: %d nodes matching pattern %s found", len(matchedNodes), pattern)
->>>>>>> 0d8d5a9d
 	results := make([]idx.Node, 0)
 	seen := make(map[string]struct{})
 	// if there are public (orgId -1) and private leaf nodes with the same series
@@ -313,17 +268,10 @@
 			results = append(results, idxNode)
 			seen[n.Path] = struct{}{}
 		} else {
-<<<<<<< HEAD
-			log.Debug("IDX-M path %s already seen", n.Path)
-		}
-	}
-	log.Debug("IDX-M %d nodes has %d unique paths.", len(matchedNodes), len(results))
-=======
 			log.Debug("memory-idx: path %s already seen", n.Path)
 		}
 	}
 	log.Debug("memory-idx: %d nodes has %d unique paths.", len(matchedNodes), len(results))
->>>>>>> 0d8d5a9d
 	idxFindDuration.Value(time.Since(pre))
 	return results, nil
 }
@@ -331,11 +279,7 @@
 func (m *MemoryIdx) find(orgId int, pattern string) ([]*Node, error) {
 	tree, ok := m.Tree[orgId]
 	if !ok {
-<<<<<<< HEAD
-		log.Debug("IDX-M orgId %d has no metrics indexed.", orgId)
-=======
 		log.Debug("memory-idx: orgId %d has no metrics indexed.", orgId)
->>>>>>> 0d8d5a9d
 		return []*Node{}, nil
 	}
 
@@ -343,11 +287,7 @@
 	pos := len(nodes) - 1
 	for i := 0; i < len(nodes); i++ {
 		if strings.ContainsAny(nodes[i], "*{}[]?") {
-<<<<<<< HEAD
-			log.Debug("IDX-M found first pattern sequence at node %s pos %d", nodes[i], i)
-=======
 			log.Debug("memory-idx: found first pattern sequence at node %s pos %d", nodes[i], i)
->>>>>>> 0d8d5a9d
 			pos = i - 1
 			break
 		}
@@ -356,16 +296,6 @@
 	var startNode *Node
 	if pos == -1 {
 		//we need to start at the root.
-<<<<<<< HEAD
-		log.Debug("IDX-M starting search at the root node")
-		startNode = tree.Items[""]
-	} else {
-		branch := strings.Join(nodes[0:pos+1], ".")
-		log.Debug("IDX-M starting search at branch %s", branch)
-		startNode, ok = tree.Items[branch]
-		if !ok {
-			log.Debug("IDX-M branch %s does not exist in the index for orgId %d", branch, orgId)
-=======
 		log.Debug("memory-idx: starting search at the root node")
 		startNode = tree.Items[""]
 	} else {
@@ -374,18 +304,13 @@
 		startNode, ok = tree.Items[branch]
 		if !ok {
 			log.Debug("memory-idx: branch %s does not exist in the index for orgId %d", branch, orgId)
->>>>>>> 0d8d5a9d
 			return results, nil
 		}
 	}
 
 	if pos == len(nodes)-1 {
 		// startNode is the leaf we want.
-<<<<<<< HEAD
-		log.Debug("IDX-M pattern %s was a specific branch/leaf name.", pattern)
-=======
 		log.Debug("memory-idx: pattern %s was a specific branch/leaf name.", pattern)
->>>>>>> 0d8d5a9d
 		results = append(results, startNode)
 		return results, nil
 	}
@@ -394,11 +319,7 @@
 	for pos < len(nodes) {
 		pos++
 		if pos == len(nodes) {
-<<<<<<< HEAD
-			log.Debug("IDX-M reached pattern length at node pos %d. %d nodes matched", pos, len(children))
-=======
 			log.Debug("memory-idx: reached pattern length at node pos %d. %d nodes matched", pos, len(children))
->>>>>>> 0d8d5a9d
 			for _, c := range children {
 				results = append(results, c)
 			}
@@ -407,19 +328,11 @@
 		grandChildren := make([]*Node, 0)
 		for _, c := range children {
 			if c.Leaf {
-<<<<<<< HEAD
-				log.Debug("IDX-M leaf node %s found but we havent reached the end of the pattern %s", c.Path, pattern)
-				// expecting a branch
-				continue
-			}
-			log.Debug("IDX-M searching %d children of %s that match %s", len(c.Children), c.Path, nodes[pos])
-=======
 				log.Debug("memory-idx: leaf node %s found but we havent reached the end of the pattern %s", c.Path, pattern)
 				// expecting a branch
 				continue
 			}
 			log.Debug("memory-idx: searching %d children of %s that match %s", len(c.Children), c.Path, nodes[pos])
->>>>>>> 0d8d5a9d
 			matches, err := match(nodes[pos], c.Children)
 			if err != nil {
 				return results, err
@@ -434,11 +347,7 @@
 		}
 		children = grandChildren
 		if len(children) == 0 {
-<<<<<<< HEAD
-			log.Debug("IDX-M pattern does not match any series.")
-=======
 			log.Debug("memory-idx: pattern does not match any series.")
->>>>>>> 0d8d5a9d
 			break
 		}
 	}
@@ -462,31 +371,19 @@
 			p = "^" + p + "$"
 			r, err := regexp.Compile(p)
 			if err != nil {
-<<<<<<< HEAD
-				log.Debug("IDX-M regexp failed to compile. %s - %s", p, err)
-=======
 				log.Debug("memory-idx: regexp failed to compile. %s - %s", p, err)
->>>>>>> 0d8d5a9d
 				return nil, err
 			}
 			for _, c := range candidates {
 				if r.MatchString(c) {
-<<<<<<< HEAD
-					log.Debug("IDX-M %s matches %s", c, p)
-=======
 					log.Debug("memory-idx: %s matches %s", c, p)
->>>>>>> 0d8d5a9d
 					results = append(results, c)
 				}
 			}
 		} else {
 			for _, c := range candidates {
 				if c == p {
-<<<<<<< HEAD
-					log.Debug("IDX-M %s is exact match", c)
-=======
 					log.Debug("memory-idx: %s is exact match", c)
->>>>>>> 0d8d5a9d
 					results = append(results, c)
 				}
 			}
@@ -501,11 +398,7 @@
 	defer m.RUnlock()
 	orgs := []int{-1, orgId}
 	if orgId == -1 {
-<<<<<<< HEAD
-		log.Info("IDX-M returing all metricDefs for all orgs")
-=======
 		log.Info("memory-idx: returing all metricDefs for all orgs")
->>>>>>> 0d8d5a9d
 		orgs = make([]int, len(m.Tree))
 		i := 0
 		for org := range m.Tree {
@@ -555,11 +448,7 @@
 
 func (m *MemoryIdx) delete(orgId int, n *Node) ([]schema.MetricDefinition, error) {
 	if !n.Leaf {
-<<<<<<< HEAD
-		log.Debug("IDX-M deleting branch %s", n.Path)
-=======
 		log.Debug("memory-idx: deleting branch %s", n.Path)
->>>>>>> 0d8d5a9d
 		// walk up the tree to find all leaf nodes and delete them.
 		children, err := m.find(orgId, n.Path+".*")
 		if err != nil {
@@ -567,11 +456,7 @@
 		}
 		deletedDefs := make([]schema.MetricDefinition, 0)
 		for _, child := range children {
-<<<<<<< HEAD
-			log.Debug("IDX-M deleting child %s from branch %s", child.Path, n.Path)
-=======
 			log.Debug("memory-idx: deleting child %s from branch %s", child.Path, n.Path)
->>>>>>> 0d8d5a9d
 			deleted, err := m.delete(orgId, child)
 			if err != nil {
 				return deletedDefs, err
@@ -595,17 +480,10 @@
 	nodes := strings.Split(n.Path, ".")
 	for i := len(nodes) - 1; i >= 0; i-- {
 		branch := strings.Join(nodes[0:i], ".")
-<<<<<<< HEAD
-		log.Debug("IDX-M removing %s from branch %s", nodes[i], branch)
-		bNode, ok := tree.Items[branch]
-		if !ok {
-			log.Error(3, "IDX-M Branch %s missing. Index is corrupt.", branch)
-=======
 		log.Debug("memory-idx: removing %s from branch %s", nodes[i], branch)
 		bNode, ok := tree.Items[branch]
 		if !ok {
 			log.Error(3, "memory-idx: Branch %s missing. Index is corrupt.", branch)
->>>>>>> 0d8d5a9d
 			continue
 		}
 		if len(bNode.Children) > 1 {
@@ -614,36 +492,21 @@
 				if child != nodes[i] {
 					newChildren = append(newChildren, child)
 				} else {
-<<<<<<< HEAD
-					log.Debug("IDX-M %s removed from children list of branch %s", child, bNode.Path)
-				}
-			}
-			bNode.Children = newChildren
-			log.Debug("IDX-M branch %s has other children. Leaving it in place", bNode.Path)
-=======
 					log.Debug("memory-idx: %s removed from children list of branch %s", child, bNode.Path)
 				}
 			}
 			bNode.Children = newChildren
 			log.Debug("memory-idx: branch %s has other children. Leaving it in place", bNode.Path)
->>>>>>> 0d8d5a9d
 			// no need to delete any parents as they are needed by this node and its
 			// remaining children
 			break
 		}
 
 		if bNode.Children[0] != nodes[i] {
-<<<<<<< HEAD
-			log.Error(3, "IDX-M %s not in children list for branch %s. Index is corrupt", nodes[i], branch)
-			break
-		}
-		log.Debug("IDX-M branch %s has no children, deleting it.", branch)
-=======
 			log.Error(3, "memory-idx: %s not in children list for branch %s. Index is corrupt", nodes[i], branch)
 			break
 		}
 		log.Debug("memory-idx: branch %s has no children, deleting it.", branch)
->>>>>>> 0d8d5a9d
 		delete(tree.Items, branch)
 	}
 
