--- conflicted
+++ resolved
@@ -171,11 +171,6 @@
 		}
 	}
 	if inMemory {
-<<<<<<< HEAD
-		log.Debug("IDX-C def already seen before. Just updating memory Index")
-		existing.LastUpdate = data.Time
-		c.MemoryIdx.AddDef(&existing)
-=======
 		oldest := time.Now().Add(-1 * updateInterval).Add(-1 * time.Duration(rand.Int63n(updateInterval.Nanoseconds()*int64(updateFuzzyness*100))))
 		if existing.LastUpdate < oldest.Unix() {
 			log.Debug("cassandra-idx def hasnt been seem for a while, updating index.")
@@ -183,7 +178,6 @@
 			c.MemoryIdx.AddDef(&existing)
 			c.writeQueue <- writeReq{recvTime: time.Now(), def: &existing}
 		}
->>>>>>> 0d8d5a9d
 		return
 	}
 	def := schema.MetricDefinitionFromMetricData(data)
@@ -302,12 +296,7 @@
 		staleTs := time.Now().Add(maxStale * -1)
 		_, err := c.Prune(-1, staleTs)
 		if err != nil {
-<<<<<<< HEAD
-			log.Error(3, "IDX-C Failed to delete metricDef %s from cassandra. %s", id, err)
-			return err
-=======
 			log.Error(3, "cassandra-idx: prune error. %s", err)
->>>>>>> 0d8d5a9d
 		}
 	}
 }