--- conflicted
+++ resolved
@@ -3,10 +3,6 @@
 import (
 	"github.com/grafana/metrictank/conf"
 	"github.com/grafana/metrictank/consolidation"
-<<<<<<< HEAD
-	"github.com/grafana/metrictank/mdata/cache"
-=======
->>>>>>> 78139992
 	"github.com/grafana/metrictank/schema"
 )
 
@@ -103,7 +99,6 @@
 	agg.agg.Reset()
 }
 
-<<<<<<< HEAD
 // Foresee returns aggregated points corresponding to this aggregator that haven't been flushed yet.
 // There are two types:
 // - aggregated points generated from any "future points" we haven't seen yet (e.g. raw points in the ROB)
@@ -114,13 +109,6 @@
 	// use a copy which we can clobber with our updates without affecting to real aggregation
 	aggregationPreview := *(agg.agg)
 
-=======
-// Foresee duplicates the underlying Aggregation,
-// consumes points in the future, and return the newly aggregated points.
-// Foresee won't actually add those points to AggMetric.
-func (agg *Aggregator) Foresee(consolidator consolidation.Consolidator, from, to uint32, futurePoints []schema.Point) []schema.Point {
-	aggregationPreview := *(agg.agg)
->>>>>>> 78139992
 	var aggregatedPoints []schema.Point
 	currentBoundary := agg.currentBoundary
 	for _, point := range futurePoints {
@@ -141,7 +129,6 @@
 		}
 		aggregationPreview.Add(point.Val)
 	}
-<<<<<<< HEAD
 
 	// "flush" the current boundary interval. it may not be complete, but we want to take these points into account as well.
 	if aggregationPreview.Cnt != 0 && currentBoundary < to {
@@ -149,12 +136,6 @@
 		aggregatedPoints = append(aggregatedPoints, schema.Point{Val: value, Ts: currentBoundary})
 	}
 
-=======
-	if aggregationPreview.Cnt != 0 && currentBoundary <= to {
-		value, _ := aggregationPreview.GetValueFor(consolidator)
-		aggregatedPoints = append(aggregatedPoints, schema.Point{Val: value, Ts: currentBoundary})
-	}
->>>>>>> 78139992
 	return aggregatedPoints
 }
 
