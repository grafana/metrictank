--- conflicted
+++ resolved
@@ -1,12 +1,9 @@
 package expr
 
 import (
-<<<<<<< HEAD
+	"fmt"
 	"math"
-=======
-	"fmt"
 	"time"
->>>>>>> 8f12b4ee
 
 	"github.com/grafana/metrictank/consolidation"
 	"github.com/grafana/metrictank/errors"
@@ -87,7 +84,6 @@
 	return nil
 }
 
-<<<<<<< HEAD
 func PositiveButNotOne(e *expr) error {
 	if e.etype == etInt && e.int > 0 && e.int != 1 {
 		return nil
@@ -96,7 +92,8 @@
 		return nil
 	}
 	return ErrPositiveNotOne
-=======
+}
+
 // at(1) format
 func IsRenderTimeFormat(e *expr) error {
 	loc, err := time.LoadLocation("")
@@ -111,5 +108,4 @@
 	}
 
 	return nil
->>>>>>> 8f12b4ee
 }