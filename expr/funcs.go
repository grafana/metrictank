--- conflicted
+++ resolved
@@ -92,12 +92,9 @@
 		"invert":                       {NewInvert, true},
 		"isNonNull":                    {NewIsNonNull, true},
 		"keepLastValue":                {NewKeepLastValue, true},
-<<<<<<< HEAD
 		"log":                          {NewLog, true},
 		"logarithmic":                  {NewLog, true},
-=======
 		"linearRegression":             {NewLinearRegression, true},
->>>>>>> 8f12b4ee
 		"lowest":                       {NewHighestLowestConstructor("", false), true},
 		"lowestAverage":                {NewHighestLowestConstructor("average", false), true},
 		"lowestCurrent":                {NewHighestLowestConstructor("current", false), true},
